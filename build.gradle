buildscript {
  repositories {
    jcenter()
    mavenCentral()
    mavenLocal()
  }
  dependencies {
    classpath "org.apache.commons:commons-lang3:$commonsLang3Version"
<<<<<<< HEAD
    classpath 'com.tkruse.gradle:gradle-groovysh-plugin:1.0.8'
=======
>>>>>>> 00f03169
    classpath 'org.apache.commons:commons-text:1.1'
  }
}

plugins {
  id 'nebula.kotlin' version '1.1.2-5.1'
  id 'org.jmailen.kotlinter' version '1.1.0'
  id 'io.gitlab.arturbosch.detekt' version '1.0.0.M11'
}

import org.apache.commons.text.StringEscapeUtils

subprojects {
  buildscript {
    repositories {
      jcenter()
      mavenCentral()
      mavenLocal()
    }
  }

    configurations.all {
        resolutionStrategy.eachDependency { DependencyResolveDetails details ->
            if (details.requested.group == 'com.google.guava' && details.requested.name == 'guava' && details.requested.version > '19.0') {
                //guava-retryer is pulling a transitive dependency of guava 21-rc which has breaking changes to Netflix OSS
                details.useVersion '19.0'
            }
        }
    }

    def scalaVersionLookup = [
        '2.11': '2.11.8'
    ]

    def m = project.name =~ /.*_(2\.1\d)(_0\.\d+)?/
    if (m.matches()) {
      project.ext {
          scalaVersion = m.group(1)
          scalaFullVersion = scalaVersionLookup[m.group(1)]
      }

      buildDir = new File(projectDir, "build/$project.scalaVersion")
    }

    apply plugin: 'java'
    apply plugin: 'scala'
    apply plugin: 'groovy'
    apply plugin: 'maven'
    apply plugin: 'signing'
    apply plugin: 'codenarc'
    apply plugin: 'jacoco'
    apply plugin: 'org.jetbrains.kotlin.jvm'
    apply plugin: 'org.jmailen.kotlinter'
    apply plugin: 'io.gitlab.arturbosch.detekt'

    repositories {
        mavenLocal()
        mavenCentral()
        jcenter()
    }

    dependencies {
      compile "org.jetbrains.kotlin:kotlin-stdlib-jre8:$kotlinVersion"
      compile "org.jetbrains.kotlin:kotlin-reflect:$kotlinVersion"
      compile "org.slf4j:slf4j-api:${project.slf4jVersion}"
      compile "org.codehaus.groovy:groovy-all:${project.groovyVersion}:indy"
      compile 'io.github.microutils:kotlin-logging:1.4.4'

      if (project.hasProperty('scalaVersion')) {
          compile "org.scala-lang:scala-library:${project.scalaFullVersion}",
            "org.scala-lang:scala-compiler:${project.scalaFullVersion}",
            "com.typesafe.scala-logging:scala-logging_${project.scalaVersion}:3.4.0"

          testCompile "org.specs2:specs2-core_${project.scalaVersion}:${project.specs2Version}",
            "org.specs2:specs2-junit_${project.scalaVersion}:${project.specs2Version}"
      }

      testCompile 'org.hamcrest:hamcrest-all:1.3',
        'org.mockito:mockito-core:1.10.19',
        "junit:junit:${project.junitVersion}"

      testCompile "org.codehaus.groovy:groovy-all:${project.groovyVersion}:indy"
      testCompile('org.spockframework:spock-core:1.1-groovy-2.4') {
        exclude group: 'org.codehaus.groovy'
      }
      testCompile "cglib:cglib:${project.cglibVersion}"
      testCompile 'org.objenesis:objenesis:2.4'
    }

    group = 'au.com.dius'
    version = '3.5.0-rc.4'
    targetCompatibility = '1.8'
    sourceCompatibility = '1.8'

    tasks.withType(ScalaCompile) {
        scalaCompileOptions.additionalParameters = ['-target:jvm-1.8']
        configure(scalaCompileOptions.forkOptions) {
          memoryMaximumSize = '256m'
        }
    }

    tasks.withType(GroovyCompile) {
      groovyOptions.optimizationOptions.indy = true
    }

    test {
      systemProperty 'pact.rootDir', "$buildDir/pacts"
    }

    jar {
        manifest.attributes provider: 'gradle',
                'Implementation-Title': project.name, 'Implementation-Version': version,
                'Implementation-Vendor': project.group, 'Implementation-Vendor-Id': project.group,
                'Specification-Vendor': project.group,
                'Specification-Title': project.name,
                'Specification-Version': version
    }

    task javadocJar(type: Jar, dependsOn: [javadoc, scaladoc, groovydoc]) {
        classifier = 'javadoc'
        from javadoc.destinationDir, scaladoc.destinationDir, groovydoc.destinationDir
    }

    task sourceJar(type: Jar) {
        classifier = 'sources'
        from sourceSets.main.allSource
    }

    artifacts {
        archives javadocJar
        archives sourceJar
    }

    def pomCustomisation = {
        name project.name
        description StringEscapeUtils.escapeXml11(new File(projectDir, 'README.md').text)
        url 'https://github.com/DiUS/pact-jvm'
        licenses {
            license {
                name 'Apache 2'
	            url 'http://www.apache.org/licenses/LICENSE-2.0.txt'
	            distribution 'repo'
            }
        }
        scm {
            url 'https://github.com/DiUS/pact-jvm'
            connection 'https://github.com/DiUS/pact-jvm.git'
        }

	    developers {
            developer {
                id 'thetrav'
                name 'Travis Dixon'
                email 'the.trav@gmail.com'
            }
            developer {
                id 'rholshausen'
                name 'Ronald Holshausen'
                email 'rholshausen@dius.com.au'
            }
        }
    }

    uploadArchives {
        repositories {
            mavenDeployer {

                beforeDeployment { def deployment -> signing.signPom(deployment) }

                repository(url: "https://oss.sonatype.org/service/local/staging/deploy/maven2/") {
                    if (project.hasProperty('sonatypeUsername')) {
                        authentication(userName: sonatypeUsername, password: sonatypePassword)
                    }
//                     proxy(host: 'localhost', port: 3128, type: 'http')
                }

            }
        }
    }

    ext.installer = install.repositories.mavenInstaller
    ext.deployer = uploadArchives.repositories.mavenDeployer
    installer.pom.project(pomCustomisation)
    deployer.pom.project(pomCustomisation)

    signing {
        required { gradle.taskGraph.hasTask("uploadArchives") || gradle.taskGraph.hasTask("publishPlugins") }
        sign configurations.archives
    }

    codenarcMain {
        configFile = file('../config/codenarc/ruleset.groovy')
    }

    codenarcTest {
        configFile = file('../config/codenarc/rulesetTest.groovy')
    }

    check.dependsOn << 'jacocoTestReport'

    compileGroovy.dependsOn << 'copyMainKotlinClasses'

  kotlinter {
    indentSize = 2
  }

  detekt {
    config = "${project.parent.projectDir}/config/detekt-config.yml"
  }

  check.dependsOn << 'detektCheck'

}

tasks.addRule("Pattern: <Task>_<ScalaVersion>") { String taskName ->
  def m = taskName =~ $/(.*)_(\d\.\d+)/$
  if (m.matches()) {
    task(taskName) {
      dependsOn project.childProjects.findAll { it.key.endsWith('_' + m.group(2)) }
        .collect { it.value.getTasksByName(m.group(1), false) }.flatten()
    }
  }
}

if (System.env.TRAVIS == 'true') {
    allprojects {
        tasks.withType(GroovyCompile) {
            groovyOptions.fork = false
        }
        tasks.withType(Test) {
            // containers (currently) have 2 dedicated cores and 4GB of memory
            maxParallelForks = 2
            minHeapSize = '128m'
        }
    }
}<|MERGE_RESOLUTION|>--- conflicted
+++ resolved
@@ -6,10 +6,6 @@
   }
   dependencies {
     classpath "org.apache.commons:commons-lang3:$commonsLang3Version"
-<<<<<<< HEAD
-    classpath 'com.tkruse.gradle:gradle-groovysh-plugin:1.0.8'
-=======
->>>>>>> 00f03169
     classpath 'org.apache.commons:commons-text:1.1'
   }
 }
