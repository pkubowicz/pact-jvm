package au.com.dius.pact.consumer.groovy

import groovy.json.JsonBuilder
@SuppressWarnings('UnusedImport')
import io.gatling.jsonpath.Parser$

import java.util.regex.Pattern

/**
 * DSL Builder for constructing JSON bodies
 */
class PactBodyBuilder extends BaseBuilder {

  public static final String PATH_SEP = '.'
  public static final String START_LIST = '['
  public static final String END_LIST = ']'
  public static final String ALL_LIST_ITEMS = '[*]'
  public static final int TWO = 2
  public static final String STAR = '*'

  def matchers = [:]
  def mimetype = null
  Boolean prettyPrintBody = null

  private bodyRepresentation = [:]
  private path = '$.body'
  private final bodyStack = []

  String getBody() {
    if (shouldPrettyPrint()) {
      new JsonBuilder(bodyRepresentation).toPrettyString()
    } else {
      new JsonBuilder(bodyRepresentation).toString()
    }
  }

  private boolean shouldPrettyPrint() {
    prettyPrintBody == null && !compactMimeType() || prettyPrintBody
  }

  private boolean compactMimeType() {
    mimetype in COMPACT_MIME_TYPES
  }

  def methodMissing(String name, args) {
    if (name == 'keyLike') {
      addAttribute(args[0], STAR, args[1], args.size() > TWO ? args[TWO] : null)
    } else if (args.size() > 0) {
      addAttribute(name, name, args[0], args.size() > 1 ? args[1] : null)
    } else {
      bodyRepresentation[name] = [:]
    }
  }

  def propertyMissing(String name) {
    switch (name) {
      case 'hexValue':
        hexValue()
        break
      case 'identifier':
        identifier()
        break
      case 'ipAddress':
        ipAddress()
        break
      case 'numeric':
        numeric()
        break
      case 'integer':
        integer()
        break
      case 'real':
        decimal()
        break
      case 'decimal':
        decimal()
        break
      case 'timestamp':
        timestamp()
        break
      case 'time':
        time()
        break
      case 'date':
        date()
        break
      case 'guid':
      case 'uuid':
        uuid()
        break
      default:
        throw new MissingPropertyException(name, this.class)
    }
  }

  def propertyMissing(String name, def value) {
    addAttribute(name, name, value)
  }

  private void addAttribute(String name, String matcherName, def value, def value2 = null) {
    if (value instanceof Pattern) {
      def matcher = regexp(value as Pattern, value2)
      bodyRepresentation[name] = setMatcherAttribute(matcher, path + buildPath(matcherName))
    } else if (value instanceof LikeMatcher) {
      setMatcherAttribute(value, path + buildPath(matcherName))
      bodyRepresentation[name] = []
      value.numberExamples.times {
        def exampleValue = value.values.last()
        if (exampleValue instanceof Closure) {
<<<<<<< HEAD
          bodyRepresentation[name] << invokeClosure(exampleValue, buildPath(name, ALL_LIST_ITEMS))
        } else if (exampleValue instanceof Matcher) {
          bodyRepresentation[name] << setMatcherAttribute(exampleValue, path + buildPath(name, ALL_LIST_ITEMS))
        } else if (exampleValue instanceof Pattern) {
          def matcher = regexp(exampleValue as Pattern, null)
          bodyRepresentation[name] << setMatcherAttribute(matcher, path + buildPath(name, ALL_LIST_ITEMS))
=======
          bodyRepresentation[name] << invokeClosure(exampleValue, buildPath(matcherName, ALL_LIST_ITEMS))
        } else if (exampleValue instanceof Matcher) {
          bodyRepresentation[name] << setMatcherAttribute(exampleValue, path + buildPath(matcherName, ALL_LIST_ITEMS))
        } else if (exampleValue instanceof Pattern) {
          def matcher = regexp(exampleValue as Pattern, null)
          bodyRepresentation[name] << setMatcherAttribute(matcher, path + buildPath(matcherName, ALL_LIST_ITEMS))
>>>>>>> 37b05f44
        } else {
          bodyRepresentation[name] << exampleValue
        }
      }
    } else if (value instanceof Matcher) {
      bodyRepresentation[name] = setMatcherAttribute(value, path + buildPath(matcherName))
    } else if (value instanceof List) {
      bodyRepresentation[name] = []
      value.eachWithIndex { entry, i ->
        if (entry instanceof Matcher) {
          bodyRepresentation[name] << setMatcherAttribute(entry, path + buildPath(matcherName,
            START_LIST + i + END_LIST))
        } else if (entry instanceof Closure) {
          bodyRepresentation[name] << invokeClosure(entry, buildPath(matcherName, START_LIST + i + END_LIST))
        } else {
          bodyRepresentation[name] << entry
        }
      }
    } else if (value instanceof Closure) {
      if (matcherName == STAR) {
        setMatcherAttribute(new TypeMatcher(values: [TYPE, null]), path + buildPath(matcherName))
      }
      bodyRepresentation[name] = invokeClosure(value, buildPath(matcherName))
    } else {
      bodyRepresentation[name] = value
    }
  }

  private String buildPath(String name, String children = '') {
    def key = PATH_SEP + name
    if (name != STAR && !(name ==~ Parser$.MODULE$.FieldRegex().toString())) {
      key = "['" + name + "']"
    }
    key + children
  }

  private invokeClosure(Closure entry, String subPath) {
    def oldpath = path
    path += subPath
    entry.delegate = this
    entry.resolveStrategy = Closure.DELEGATE_FIRST
    bodyStack.push(bodyRepresentation)
    bodyRepresentation = [:]
    entry.call()
    path = oldpath
    def tmp = bodyRepresentation
    bodyRepresentation = bodyStack.pop()
    tmp
  }

  private setMatcherAttribute(Matcher value, String attributePath) {
    if (value.matcher) {
      matchers[attributePath] = value.matcher
    }
    value.value
  }

  def build(List array) {
    def index = 0
    bodyRepresentation = array.collect {
      if (it instanceof Closure) {
        invokeClosure(it, START_LIST + (index++) + END_LIST)
      } else {
        index++
        it
      }
    }
    this
  }

  def build(LikeMatcher matcher) {
    setMatcherAttribute(matcher, path)
    bodyRepresentation = [ invokeClosure(matcher.values.last(), ALL_LIST_ITEMS) ]
    this
  }

}<|MERGE_RESOLUTION|>--- conflicted
+++ resolved
@@ -107,21 +107,12 @@
       value.numberExamples.times {
         def exampleValue = value.values.last()
         if (exampleValue instanceof Closure) {
-<<<<<<< HEAD
-          bodyRepresentation[name] << invokeClosure(exampleValue, buildPath(name, ALL_LIST_ITEMS))
-        } else if (exampleValue instanceof Matcher) {
-          bodyRepresentation[name] << setMatcherAttribute(exampleValue, path + buildPath(name, ALL_LIST_ITEMS))
-        } else if (exampleValue instanceof Pattern) {
-          def matcher = regexp(exampleValue as Pattern, null)
-          bodyRepresentation[name] << setMatcherAttribute(matcher, path + buildPath(name, ALL_LIST_ITEMS))
-=======
           bodyRepresentation[name] << invokeClosure(exampleValue, buildPath(matcherName, ALL_LIST_ITEMS))
         } else if (exampleValue instanceof Matcher) {
           bodyRepresentation[name] << setMatcherAttribute(exampleValue, path + buildPath(matcherName, ALL_LIST_ITEMS))
         } else if (exampleValue instanceof Pattern) {
           def matcher = regexp(exampleValue as Pattern, null)
           bodyRepresentation[name] << setMatcherAttribute(matcher, path + buildPath(matcherName, ALL_LIST_ITEMS))
->>>>>>> 37b05f44
         } else {
           bodyRepresentation[name] << exampleValue
         }
