--- conflicted
+++ resolved
@@ -22,11 +22,7 @@
     @Test
     public void testPact() throws Throwable {
         PactFragment fragment = createFragment(ConsumerPactBuilder.consumer(consumerName()).hasPactWith(providerName()));
-<<<<<<< HEAD
-        final MockProviderConfig config = MockProviderConfig.createDefault(new PactConfig(getSpecificationVersion()));
-=======
-        final MockProviderConfig config = MockProviderConfig$.MODULE$.createDefault(PactConfig.apply(getSpecificationVersion()));
->>>>>>> 9b0067c7
+        final MockProviderConfig config = MockProviderConfig$.MODULE$.createDefault(new PactConfig(getSpecificationVersion()));
 
         VerificationResult result = fragment.runConsumer(config, new TestRun() {
             public void run(MockProviderConfig config) throws IOException {
