package au.com.dius.pact.consumer.specs2

import java.util

<<<<<<< HEAD
import au.com.dius.pact.model.{Consumer, Interaction, Provider, _}
=======
import au.com.dius.pact.model.{Consumer, RequestResponseInteraction, Provider, _}
>>>>>>> d5442922

object Fixtures {
  import au.com.dius.pact.model.HttpMethod._
  import scala.collection.JavaConversions._

  val provider = new Provider("test_provider")
  val consumer = new Consumer("test_consumer")

  val request = new Request(Post, "/", PactReader.queryStringToMap("q=p"),
    Map("testreqheader" -> "testreqheadervalue").asInstanceOf[java.util.Map[String, String]],
    "{\"test\": true}")

  val response = new Response(200,
    Map("testreqheader" -> "testreqheaderval", "Access-Control-Allow-Origin" -> "*").asInstanceOf[java.util.Map[String, String]],
    "{\"responsetest\": true}")

<<<<<<< HEAD
  val interaction = new Interaction("test interaction", "test state", request, response)

  val pact: Pact = new Pact(provider, consumer, util.Arrays.asList(interaction))
=======
  val interaction = new RequestResponseInteraction("test interaction", "test state", request, response)

  val pact: RequestResponsePact = new RequestResponsePact(provider, consumer, util.Arrays.asList(interaction))
>>>>>>> d5442922
}<|MERGE_RESOLUTION|>--- conflicted
+++ resolved
@@ -2,11 +2,7 @@
 
 import java.util
 
-<<<<<<< HEAD
-import au.com.dius.pact.model.{Consumer, Interaction, Provider, _}
-=======
 import au.com.dius.pact.model.{Consumer, RequestResponseInteraction, Provider, _}
->>>>>>> d5442922
 
 object Fixtures {
   import au.com.dius.pact.model.HttpMethod._
@@ -23,13 +19,7 @@
     Map("testreqheader" -> "testreqheaderval", "Access-Control-Allow-Origin" -> "*").asInstanceOf[java.util.Map[String, String]],
     "{\"responsetest\": true}")
 
-<<<<<<< HEAD
-  val interaction = new Interaction("test interaction", "test state", request, response)
-
-  val pact: Pact = new Pact(provider, consumer, util.Arrays.asList(interaction))
-=======
   val interaction = new RequestResponseInteraction("test interaction", "test state", request, response)
 
   val pact: RequestResponsePact = new RequestResponsePact(provider, consumer, util.Arrays.asList(interaction))
->>>>>>> d5442922
 }