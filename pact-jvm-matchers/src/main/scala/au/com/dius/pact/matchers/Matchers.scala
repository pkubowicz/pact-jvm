--- conflicted
+++ resolved
@@ -45,278 +45,33 @@
     }
   }
 
-<<<<<<< HEAD
   def resolveMatchers(matchers: MatchingRules, category: String, items: Seq[String]) =
     if (category == "body")
       matchers.rulesForCategory(category).filter(new Predicate[String] {
-        override def test(p: String): Boolean = matchesPath(p, items)
+        override def test(p: String): Boolean = matchesPath(p, items) > 0
       })
     else if (category == "header" || category == "query")
       matchers.rulesForCategory(category).filter(new Predicate[String] {
         override def test(p: String): Boolean = items == Seq(p)
       })
     else matchers.rulesForCategory(category)
-=======
-  def resolveMatchers(matchers: Map[String, Map[String, Any]], path: Seq[String]) =
-    matchers.filterKeys(p => matchesPath(p, path) > 0)
->>>>>>> 70c6261a
 
 
-<<<<<<< HEAD
   def matcherDefined(category: String, path: Seq[String], matchers: MatchingRules): Boolean =
     if (matchers != null)
       resolveMatchers(matchers, category, path).isNotEmpty
     else
       false
-=======
-  def wildcardMatcherDefined(path: Seq[String], matchers: Option[Map[String, Map[String, Any]]]): Boolean = {
-    matchers match {
-      case Some(m) => {
-        val resolvedMatchers = m.filterKeys(p => matchesPath(p, path) == path.length)
-        resolvedMatchers.exists(entry => entry._1.endsWith(".*"))
-      }
-      case None => false
-    }
+
+  def wildcardMatcherDefined(path: Seq[String], category: String, matchers: MatchingRules): Boolean = {
+    if (matchers != null) {
+      val resolvedMatchers = matchers.rulesForCategory(category).filter(new Predicate[String] {
+        override def test(p: String): Boolean = matchesPath(p, path) == path.length
+      })
+      JavaConversions.asScalaSet(resolvedMatchers.getMatchingRules.keySet()).exists(entry => entry.endsWith(".*"))
+    } else
+      false
   }
-
-  def domatch[Mismatch](matchers: Option[Map[String, Map[String, Any]]], path: Seq[String], expected: Any, actual: Any,
-                        mismatchFn: MismatchFactory[Mismatch]) : List[Mismatch] = {
-    val matcherDef = selectBestMatcher(matchers, path)
-    matcherDef match {
-      case map: Map[String, Any] => matcher(map).domatch[Mismatch](map, path, expected, actual, mismatchFn)
-      case m =>
-        logger.warn(s"Matcher $m is mis-configured, defaulting to equality matching")
-        EqualsMatcher.domatch[Mismatch](Map[String, String](), path, expected, actual, mismatchFn)
-    }
-  }
-
-  def selectBestMatcher[Mismatch](matchers: Option[Map[String, Map[String, Any]]], path: Seq[String]): Map[String, Any] = {
-    resolveMatchers(matchers.get, path).maxBy(entry => calculatePathWeight(entry._1, path))._2
-  }
-
-  def matcher(matcherDef: Map[String, Any]) : Matcher = {
-    if (matcherDef.isEmpty) {
-      logger.warn(s"Unrecognised empty matcher, defaulting to equality matching")
-      EqualsMatcher
-    } else if (matcherDef.contains("match")) {
-      matcherDef("match") match {
-        case "regex" => RegexpMatcher
-        case "type" =>
-          if (matcherDef.contains("min")) MinimumMatcher
-          else if (matcherDef.contains("max")) MaximumMatcher
-          else TypeMatcher
-        case "number" => TypeMatcher
-        case "integer" => TypeMatcher
-        case "real" => TypeMatcher
-        case "decimal" => TypeMatcher
-        case "timestamp" => TypeMatcher
-        case "time" => TimeMatcher
-        case "date" => DateMatcher
-        case "min" => MinimumMatcher
-        case "max" => MaximumMatcher
-      }
-    } else matcherDef.keys.head match {
-      case "regex" => RegexpMatcher
-      case "match" => TypeMatcher
-      case "timestamp" => TimestampMatcher
-      case "time" => TimeMatcher
-      case "date" => DateMatcher
-      case "min" => MinimumMatcher
-      case "max" => MaximumMatcher
-      case m =>
-        logger.warn(s"Unrecognised matcher $m, defaulting to equality matching")
-        EqualsMatcher
-    }
-  }
-
-  def safeToString(value: Any) = {
-    if (value == null) ""
-    else value match {
-      case elem: Elem => elem.text
-      case _ => value.toString
-    }
-  }
-}
-
-object EqualsMatcher extends Matcher with StrictLogging {
-  def domatch[Mismatch](matcherDef: Map[String, Any], path: Seq[String], expected: Any, actual: Any,
-                        mismatchFn: MismatchFactory[Mismatch]): List[Mismatch] = {
-    val matches: Boolean = Matchers.safeToString(actual).equals(expected)
-    logger.debug(s"comparing ${valueOf(actual)} to ${valueOf(expected)} at $path -> $matches")
-    if (matches) {
-      List[Mismatch]()
-    } else {
-      List(mismatchFn.create(expected, actual, s"Expected ${valueOf(actual)} to equal ${valueOf(actual)}", path))
-    }
-  }
-}
-
-object RegexpMatcher extends Matcher with StrictLogging {
-  def domatch[Mismatch](matcherDef: Map[String, Any], path: Seq[String], expected: Any, actual: Any, mismatchFn: MismatchFactory[Mismatch]): List[Mismatch] = {
-    val regex = matcherDef.get("regex").get.toString
-    val matches: Boolean = Matchers.safeToString(actual).matches(regex)
-    logger.debug(s"comparing ${valueOf(actual)} with regexp $regex at $path -> $matches")
-    if (matches) {
-      List[Mismatch]()
-    } else {
-      List(mismatchFn.create(expected, actual, s"Expected ${valueOf(actual)} to match '$regex'", path))
-    }
-  }
-}
-
-object TypeMatcher extends Matcher with StrictLogging {
-
-  def matchType[Mismatch](path: Seq[String], expected: Any, actual: Any, mismatchFn: MismatchFactory[Mismatch]) = {
-    logger.debug(s"comparing type of ${valueOf(actual)} to ${valueOf(expected)} at $path")
-    (actual, expected) match {
-      case (a: String, e: String) => List[Mismatch]()
-      case (a: Number, e: Number) => List[Mismatch]()
-      case (a: Boolean, e: Boolean) => List[Mismatch]()
-      case (a: List[_], e: List[_]) => List[Mismatch]()
-      case (a: Map[_, _], e: Map[_, _]) => List[Mismatch]()
-      case (a: Elem, e: Elem) if a.label == e.label => List[Mismatch]()
-      case (_, null) =>
-        if (actual == null) {
-          List[Mismatch]()
-        } else {
-          List(mismatchFn.create(expected, actual, s"Expected ${valueOf(actual)} to be null", path))
-        }
-      case default => List(mismatchFn.create(expected, actual, s"Expected ${valueOf(actual)} to be the same type as ${valueOf(expected)}", path))
-    }
-  }
-
-  def matchNumber[Mismatch](path: Seq[String], expected: Any, actual: Any, mismatchFn: MismatchFactory[Mismatch]) = {
-    logger.debug(s"comparing type of ${valueOf(actual)} to Number at $path")
-    (actual, expected) match {
-      case (a: Number, _) => List[Mismatch]()
-      case (_, null) =>
-        if (actual == null) {
-          List[Mismatch]()
-        } else {
-          List(mismatchFn.create(expected, actual, s"Expected ${valueOf(actual)} to be null", path))
-        }
-      case default => List(mismatchFn.create(expected, actual, s"Expected ${valueOf(actual)} to be a number", path))
-    }
-  }
-
-  def matchInteger[Mismatch](path: Seq[String], expected: Any, actual: Any, mismatchFn: MismatchFactory[Mismatch]) = {
-    logger.debug(s"comparing type of ${valueOf(actual)} to Integer at $path")
-    (actual, expected) match {
-      case (a: Integer, _) => List[Mismatch]()
-      case (a: Long, _) => List[Mismatch]()
-      case (a: BigInt, _) => List[Mismatch]()
-      case (_, null) =>
-        if (actual == null) {
-          List[Mismatch]()
-        } else {
-          List(mismatchFn.create(expected, actual, s"Expected ${valueOf(actual)} to be null", path))
-        }
-      case default => List(mismatchFn.create(expected, actual, s"Expected ${valueOf(actual)} to be an integer", path))
-    }
-  }
-
-  def matchDecimal[Mismatch](path: Seq[String], expected: Any, actual: Any, mismatchFn: MismatchFactory[Mismatch]) = {
-    logger.debug(s"comparing type of ${valueOf(actual)} to Real at $path")
-    (actual, expected) match {
-      case (_: Float, _) => List[Mismatch]()
-      case (_: Double, _) => List[Mismatch]()
-      case (_: BigDecimal, _) => List[Mismatch]()
-      case (_: java.math.BigDecimal, _) => List[Mismatch]()
-      case (_, null) =>
-        if (actual == null) {
-          List[Mismatch]()
-        } else {
-          List(mismatchFn.create(expected, actual, s"Expected ${valueOf(actual)} to be null", path))
-        }
-      case default => List(mismatchFn.create(expected, actual, s"Expected ${valueOf(actual)} to be a decimal number", path))
-    }
-  }
-
-  def matchTimestamp[Mismatch](path: Seq[String], expected: Any, actual: Any, mismatchFn: MismatchFactory[Mismatch]) = {
-    logger.debug(s"comparing ${valueOf(actual)} as Timestamp at $path")
-    try {
-      DateUtils.parseDate(Matchers.safeToString(actual), DateFormatUtils.ISO_DATETIME_TIME_ZONE_FORMAT.getPattern,
-        DateFormatUtils.ISO_DATETIME_FORMAT.getPattern, DateFormatUtils.SMTP_DATETIME_FORMAT.getPattern,
-        "yyyy-MM-dd HH:mm:ssZZ", "yyyy-MM-dd HH:mm:ss"
-      )
-      List[Mismatch]()
-    }
-    catch {
-      case e: java.text.ParseException =>
-        logger.warn(s"failed to parse timestamp value of ${valueOf(actual)}", e)
-        List(mismatchFn.create(expected, actual, s"Expected ${valueOf(actual)} to be a timestamp", path))
-    }
-  }
-
-  def matchArray[Mismatch](path: Seq[String], expected: Any, actual: Any, mismatchFn: MismatchFactory[Mismatch], matcher: String, args: List[String]) = {
-    matcher match {
-      case "atleast" => actual match {
-        case v: List[Any] =>
-          if (v.asInstanceOf[List[Any]].size < args.head.toInt) List(mismatchFn.create(expected, actual, s"Expected ${valueOf(actual)} to have at least ${args.head} elements", path))
-          else List[Mismatch]()
-        case _ => List(mismatchFn.create(expected, actual, s"Array matcher $matcher can only be applied to arrays", path))
-      }
-      case _ => List(mismatchFn.create(expected, actual, s"Array matcher $matcher is not defined", path))
-    }
-  }
-
-  def domatch[Mismatch](matcherDef: Map[String, Any], path: Seq[String], expected: Any, actual: Any, mismatchFn: MismatchFactory[Mismatch]): List[Mismatch] = {
-    if (matcherDef.contains("match")) {
-      matcherDef.get("match").get.toString match {
-        case "type" => matchType[Mismatch](path, expected, actual, mismatchFn)
-        case "number" => matchNumber[Mismatch](path, expected, actual, mismatchFn)
-        case "integer" => matchInteger[Mismatch](path, expected, actual, mismatchFn)
-        case "decimal" => matchDecimal[Mismatch](path, expected, actual, mismatchFn)
-        case "real" => matchDecimal[Mismatch](path, expected, actual, mismatchFn)
-        case "timestamp" => matchTimestamp[Mismatch](path, expected, actual, mismatchFn)
-        case _ => List(mismatchFn.create(expected, actual, "type matcher is mis-configured", path))
-      }
-    } else {
-      logger.warn("Matcher definition does not contain a 'match' element, defaulting to type matching")
-      matchType[Mismatch](path, expected, actual, mismatchFn)
-    }
-  }
-}
-
-object TimestampMatcher extends Matcher with StrictLogging {
-  def domatch[Mismatch](matcherDef: Map[String, Any], path: Seq[String], expected: Any, actual: Any, mismatchFn: MismatchFactory[Mismatch]): List[Mismatch] = {
-    val pattern = matcherDef.get("timestamp").get.toString
-    logger.debug(s"comparing ${valueOf(actual)} to timestamp pattern $pattern at $path")
-    try {
-      DateUtils.parseDate(Matchers.safeToString(actual), pattern)
-      List[Mismatch]()
-    } catch {
-      case e: ParseException => List(mismatchFn.create(expected, actual, s"Expected ${valueOf(actual)} to match a timestamp of '$pattern': ${e.getMessage}", path))
-    }
-  }
-}
-
-object TimeMatcher extends Matcher with StrictLogging {
-  def domatch[Mismatch](matcherDef: Map[String, Any], path: Seq[String], expected: Any, actual: Any, mismatchFn: MismatchFactory[Mismatch]): List[Mismatch] = {
-    val pattern = matcherDef.get("time").get.toString
-    logger.debug(s"comparing ${valueOf(actual)} to time pattern $pattern at $path")
-    try {
-      DateUtils.parseDate(Matchers.safeToString(actual), pattern)
-      List[Mismatch]()
-    } catch {
-      case e: ParseException => List(mismatchFn.create(expected, actual, s"Expected ${valueOf(actual)} to match a time of '$pattern': ${e.getMessage}", path))
-    }
-  }
-}
-
-object DateMatcher extends Matcher with StrictLogging {
-  def domatch[Mismatch](matcherDef: Map[String, Any], path: Seq[String], expected: Any, actual: Any, mismatchFn: MismatchFactory[Mismatch]): List[Mismatch] = {
-    val pattern = matcherDef.get("date").get.toString
-    logger.debug(s"comparing ${valueOf(actual)} to date pattern $pattern at $path")
-    try {
-      DateUtils.parseDate(Matchers.safeToString(actual), pattern)
-      List[Mismatch]()
-    } catch {
-      case e: ParseException => List(mismatchFn.create(expected, actual, s"Expected ${valueOf(actual)} to match a date of '$pattern': ${e.getMessage}", path))
-    }
-  }
-}
->>>>>>> 70c6261a
 
   def domatch[Mismatch](matchers: MatchingRules, category: String, path: Seq[String], expected: Any, actual: Any,
                         mismatchFn: MismatchFactory[Mismatch]) : List[Mismatch] = {
