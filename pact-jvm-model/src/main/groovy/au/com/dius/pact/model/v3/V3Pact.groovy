--- conflicted
+++ resolved
@@ -90,16 +90,9 @@
     abstract Map toMap()
 
     V3Pact fromMap(Map map) {
-<<<<<<< HEAD
-        consumer = new Consumer(map.consumer?.name ?: 'consumer')
-        provider = new Provider(map.provider?.name ?: 'provider')
-        metadata = map.metadata
-        this
-=======
       consumer = new Consumer(map.consumer?.name ?: 'consumer')
       provider = new Provider(map.provider?.name ?: 'provider')
       metadata = map.metadata
       this
->>>>>>> d5442922
     }
 }