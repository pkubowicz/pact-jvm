--- conflicted
+++ resolved
@@ -6,10 +6,7 @@
 import au.com.dius.pact.model.PactSpecVersion
 import au.com.dius.pact.model.ProviderState
 import au.com.dius.pact.model.Response
-<<<<<<< HEAD
-=======
 import au.com.dius.pact.model.generators.Generators
->>>>>>> e5d6d423
 import au.com.dius.pact.model.matchingrules.MatchingRules
 import groovy.json.JsonOutput
 import groovy.json.JsonSlurper
@@ -27,10 +24,7 @@
   List<ProviderState> providerStates = []
   OptionalBody contents = OptionalBody.missing()
   MatchingRules matchingRules = new MatchingRules()
-<<<<<<< HEAD
-=======
   Generators generators = new Generators()
->>>>>>> e5d6d423
   Map<String, String> metaData = [:]
 
   byte[] contentsAsBytes() {
@@ -63,8 +57,6 @@
     map
   }
 
-<<<<<<< HEAD
-=======
   def formatContents() {
     if (contents.present) {
       switch (contentType) {
@@ -77,7 +69,6 @@
     }
   }
 
->>>>>>> e5d6d423
   /**
    * Builds a message from a Map
    */
@@ -99,10 +90,7 @@
       }
     }
     message.matchingRules = MatchingRules.fromMap(map.matchingRules)
-<<<<<<< HEAD
-=======
     message.generators = Generators.fromMap(map.generators)
->>>>>>> e5d6d423
     message.metaData = map.metaData ?: [:]
     message
   }
