package au.com.dius.pact.model.v3.messaging

import au.com.dius.pact.model.BasePact
import au.com.dius.pact.model.Consumer
import au.com.dius.pact.model.FilteredPact
import au.com.dius.pact.model.Interaction
import au.com.dius.pact.model.InvalidPactException
import au.com.dius.pact.model.Pact
import au.com.dius.pact.model.PactSpecVersion
import au.com.dius.pact.model.Provider
import groovy.transform.CompileStatic
import groovy.transform.EqualsAndHashCode
import groovy.transform.ToString
import groovy.util.logging.Slf4j
import org.apache.commons.collections4.Predicate

/**
 * Pact for a sequences of messages
 */
@Slf4j
@ToString(includeSuperProperties = true)
@EqualsAndHashCode(callSuper = true)
@CompileStatic
class MessagePact extends BasePact {
  List<Message> messages = []

  MessagePact(Provider provider, Consumer consumer, List<Message> messages) {
    this(provider, consumer, messages, DEFAULT_METADATA)
  }

  MessagePact(Provider provider, Consumer consumer, List<Message> messages, Map metadata) {
    super(provider, consumer, metadata)
    this.messages = messages
  }

  static MessagePact fromMap(Map map) {
    def consumer = Consumer.fromMap(map.consumer as Map)
    def provider = Provider.fromMap(map.provider as Map)
    def messages = map.messages.collect { Message.fromMap((Map) it) }
    def metadata = map.metadata as Map
    new MessagePact(provider, consumer, messages, metadata)
  }

  @Override
  Map toMap(PactSpecVersion pactSpecVersion) {
    if (pactSpecVersion < PactSpecVersion.V3) {
      throw new InvalidPactException('Message pacts only support version 3+, cannot write pact specification ' +
        "version ${pactSpecVersion}")
    }
    [
      consumer: [name: consumer.name],
      provider: [name: provider.name],
      messages: messages*.toMap(),
      metadata: metadata
    ]
  }

  @Override
  void mergeInteractions(List<Interaction> interactions) {
    messages = (messages + (interactions as List<Message>)).unique { it.uniqueKey() }
    sortInteractions()
  }

  List<Interaction> getInteractions() {
    messages as List<Interaction>
  }

  @Override
  Pact sortInteractions() {
    messages.sort { it.providerState + it.description }
    this
  }

  MessagePact mergePact(Pact other) {
    if (!(other instanceof MessagePact)) {
      throw new InvalidPactException("Unable to merge pact $other as it is not a MessagePact")
    }
    mergeInteractions(other.interactions)
    this
  }

  /**
   * @deprecated Wrap the pact in a FilteredPact instead
   */
  @Override
  @Deprecated
  Pact filterInteractions(Predicate<Interaction> predicate) {
<<<<<<< HEAD
    new MessagePact(provider, consumer, messages.findAll { predicate.evaluate(it) }, metadata)
=======
    new FilteredPact(this, predicate)
>>>>>>> efb45e50
  }
}<|MERGE_RESOLUTION|>--- conflicted
+++ resolved
@@ -85,10 +85,6 @@
   @Override
   @Deprecated
   Pact filterInteractions(Predicate<Interaction> predicate) {
-<<<<<<< HEAD
-    new MessagePact(provider, consumer, messages.findAll { predicate.evaluate(it) }, metadata)
-=======
     new FilteredPact(this, predicate)
->>>>>>> efb45e50
   }
 }