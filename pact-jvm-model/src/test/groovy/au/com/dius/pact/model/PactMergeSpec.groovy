--- conflicted
+++ resolved
@@ -89,11 +89,7 @@
         new RequestResponseInteraction('test', [new ProviderState('test')], new Request(), new Response())
       ]),
       new MessagePact(provider, consumer, [
-<<<<<<< HEAD
-        new Message('test', [new ProviderState('test')], new OptionalBody())
-=======
         new Message('test', [new ProviderState('test')], OptionalBody.empty())
->>>>>>> e5d6d423
       ])
     ]
     result = PactMerge.merge(newPact, existingPact)
@@ -112,11 +108,7 @@
         new RequestResponseInteraction('test', [new ProviderState('test')], new Request(), new Response())
       ]),
       new MessagePact(provider, consumer, [
-<<<<<<< HEAD
-        new Message('test', [new ProviderState('test')], new OptionalBody())
-=======
         new Message('test', [new ProviderState('test')], OptionalBody.empty())
->>>>>>> e5d6d423
       ])
     ]
     result = PactMerge.merge(newPact, existingPact)
@@ -150,19 +142,6 @@
     newPact << [ new RequestResponsePact(provider, consumer, [
         new RequestResponseInteraction('test', [new ProviderState('test')], new Request(), new Response()),
         new RequestResponseInteraction('test 2', [new ProviderState('test')], new Request(), new Response()),
-<<<<<<< HEAD
-      ]),
-      new MessagePact(provider, consumer, [
-        new Message('test', [new ProviderState('test')]),
-        new Message('test 2', [new ProviderState('test')])
-      ])
-    ]
-    existingPact << [ new RequestResponsePact(provider, consumer, [
-        new RequestResponseInteraction('test', [new ProviderState('test')], new Request('POST'), new Response())
-      ]),
-      new MessagePact(provider, consumer, [ new Message('test', [new ProviderState('test')],
-        OptionalBody.body('a b c')) ])
-=======
       ])/*,
       new MessagePact(provider, consumer, [
         new Message('test', [new ProviderState('test')]),
@@ -174,7 +153,6 @@
       ])/*,
       new MessagePact(provider, consumer, [ new Message('test', [new ProviderState('test')],
         OptionalBody.body('a b c')) ])*/
->>>>>>> e5d6d423
     ]
     result = PactMerge.merge(newPact, existingPact)
   }
@@ -295,27 +273,17 @@
     where:
     type << [RequestResponsePact/*, MessagePact*/]
     basePact << [
-<<<<<<< HEAD
-      pact, new MessagePact(provider, consumer, [ new Message('test interaction', [new ProviderState('test state')]) ])
-=======
       pact/*,
       new MessagePact(provider, consumer, [ new Message('test interaction', [new ProviderState('test state')]) ])*/
->>>>>>> e5d6d423
     ]
     newPact << [
       new RequestResponsePact(pact.provider, pact.consumer, [
         new RequestResponseInteraction('test interaction', [new ProviderState('test state')],
           new Request('Get', '/different', PactReader.queryStringToMap('q=p&q=p2&r=s'),
             [testreqheader: 'testreqheadervalue'], OptionalBody.body('{"test":true}')), response)
-<<<<<<< HEAD
-      ]),
-      new MessagePact(provider, consumer, [ new Message('test interaction', [new ProviderState('test state')],
-        OptionalBody.body('a b c')) ])
-=======
       ])/*,
       new MessagePact(provider, consumer, [ new Message('test interaction', [new ProviderState('test state')],
         OptionalBody.body('a b c')) ])*/
->>>>>>> e5d6d423
     ]
     result = PactMerge.merge(basePact, newPact)
   }
