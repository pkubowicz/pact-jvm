package au.com.dius.pact.provider.broker

import au.com.dius.pact.pactbroker.BiFunction
import au.com.dius.pact.pactbroker.HalClientBase
import au.com.dius.pact.pactbroker.NotFoundHalResponse
import com.google.gson.JsonElement
import com.google.gson.JsonObject
import com.google.gson.JsonPrimitive
import groovy.transform.Canonical
import groovy.util.logging.Slf4j
import groovyx.net.http.Method
import groovyx.net.http.RESTClient
import org.apache.http.util.EntityUtils

import static groovyx.net.http.ContentType.JSON
import static groovyx.net.http.Method.PUT

/**
 * HAL client for navigating the HAL links
 */
@Slf4j
@Canonical
@SuppressWarnings('DuplicateStringLiteral')
class HalClient extends HalClientBase {

  /**
   * @deprecated Use httpClient from the base class
   */
  @Deprecated
  def http

  HalClient(
    String baseUrl,
    Map<String, ?> options) {
    super(baseUrl, options)
  }

  HalClient(String baseUrl) {
    super(baseUrl)
  }

  /**
   * @deprecated Use setupHttpClient from the base class
   */
  @SuppressWarnings('DuplicateNumberLiteral')
  @Deprecated
  private void setupRestClient() {
    if (http == null) {
      http = newHttpClient()
      if (options.authentication instanceof List) {
        switch (options.authentication.first().toLowerCase()) {
          case 'basic':
            if (options.authentication.size() > 2) {
              http.auth.basic(options.authentication[1].toString(), options.authentication[2].toString())
            } else {
              log.warn('Basic authentication requires a username and password, ignoring.')
            }
            break
        }
      } else if (options.authentication) {
        log.warn('Authentication options needs to be a list of values, ignoring.')
      }
    }
  }

  @Deprecated
  private RESTClient newHttpClient() {
    http = new RESTClient(baseUrl)
    http.parser.'application/hal+json' = http.parser.'application/json'
    http.handler.'404' = {
      throw new NotFoundHalResponse("404 Not Found response from the pact broker (URL: '${baseUrl}'," +
        " LINK: '${lastUrl}')")
    }
    http
  }

  def methodMissing(String name, args) {
    super.initPathInfo()
    JsonElement matchingLink = super.pathInfo['_links'][name]
    if (matchingLink != null) {
      if (args && args.last() instanceof Closure) {
        if (matchingLink.isJsonArray()) {
          return matchingLink.each(args.last() as Closure)
        }
        return args.last().call(matchingLink)
      }
      return matchingLink
    }
    throw new MissingMethodException(name, this.class, args)
  }

  @Override
<<<<<<< HEAD
  void forAll(String linkName, org.apache.commons.collections4.Closure<Map<String, Object>> just) {
    pathInfo = pathInfo ?: fetch(ROOT)
    def matchingLink = pathInfo.'_links'[linkName]
    if (matchingLink != null) {
      if (matchingLink instanceof Collection) {
        matchingLink.each { just.execute(it) }
      } else {
        just.execute(matchingLink as Map<String, Object>)
=======
  void forAll(String linkName, Consumer<Map<String, Object>> just) {
    super.initPathInfo()
    JsonElement matchingLink = pathInfo['_links'][linkName]
    if (matchingLink != null) {
      if (matchingLink.isJsonArray()) {
        matchingLink.asJsonArray.each { just.accept(fromJson(it)) }
      } else {
        just.accept(fromJson(matchingLink.asJsonObject))
      }
    }
  }

  static Map<String, Object> asMap(JsonObject jsonObject) {
    jsonObject.entrySet().collectEntries { Map.Entry<String, JsonElement> entry ->
      [entry.key, fromJson(entry.value)]
    }
  }

  static fromJson(JsonElement jsonValue) {
    if (jsonValue.jsonObject) {
      asMap(jsonValue.asJsonObject)
    } else if (jsonValue.jsonArray) {
      jsonValue.asJsonArray.collect { fromJson(it) }
    } else if (jsonValue.jsonNull) {
      null
    } else {
      JsonPrimitive primitive = jsonValue.asJsonPrimitive
      if (primitive.isBoolean()) {
        primitive.asBoolean
      } else if (primitive.isNumber()) {
        primitive.asBigDecimal
      } else {
        primitive.asString
>>>>>>> 815be219
      }
    }
  }

  String linkUrl(String name) {
    pathInfo.'_links'[name].href
  }

  def uploadJson(String path, String bodyJson, BiFunction<String, String, Object> closure = null) {
    setupRestClient()
    executeUpload(PUT, path, bodyJson, closure)
  }

  protected executeUpload(Method method, String path, String bodyJson,
                               BiFunction<String, String, Object> closure) {
    http.request(method) {
      uri.path = path
      body = bodyJson
      requestContentType = JSON

      response.success = { resp ->
        consumeEntity(resp)
        closure?.apply('OK', resp.statusLine as String)
      }

      response.failure = { resp, body -> handleFailure(resp, body, closure) }

      response.'409' = { resp, body ->
        closure?.apply('FAILED',
          "${resp.statusLine.statusCode} ${resp.statusLine.reasonPhrase} - ${body.readLine()}")
      }
    }
  }

  private static consumeEntity(resp) {
    EntityUtils.consume(resp.entity)
  }

  private static handleFailure(resp, body, BiFunction<String, String, Object> closure) {
    if (body instanceof Reader) {
      closure.apply('FAILED', "${resp.statusLine.statusCode} ${resp.statusLine.reasonPhrase} - ${body.readLine()}")
    } else {
      def error = 'Unknown error'
      if (body?.errors instanceof List) {
        error = body.errors.join(', ')
      } else if (body?.errors instanceof Map) {
        error = body.errors.collect { entry -> "${entry.key}: ${entry.value}" }.join(', ')
      }
      closure.apply('FAILED', "${resp.statusLine.statusCode} ${resp.statusLine.reasonPhrase} - ${error}")
    }
  }
}<|MERGE_RESOLUTION|>--- conflicted
+++ resolved
@@ -90,24 +90,14 @@
   }
 
   @Override
-<<<<<<< HEAD
   void forAll(String linkName, org.apache.commons.collections4.Closure<Map<String, Object>> just) {
-    pathInfo = pathInfo ?: fetch(ROOT)
-    def matchingLink = pathInfo.'_links'[linkName]
-    if (matchingLink != null) {
-      if (matchingLink instanceof Collection) {
-        matchingLink.each { just.execute(it) }
-      } else {
-        just.execute(matchingLink as Map<String, Object>)
-=======
-  void forAll(String linkName, Consumer<Map<String, Object>> just) {
     super.initPathInfo()
     JsonElement matchingLink = pathInfo['_links'][linkName]
     if (matchingLink != null) {
       if (matchingLink.isJsonArray()) {
-        matchingLink.asJsonArray.each { just.accept(fromJson(it)) }
+        matchingLink.asJsonArray.each { just.execute(fromJson(it)) }
       } else {
-        just.accept(fromJson(matchingLink.asJsonObject))
+        just.execute(fromJson(matchingLink.asJsonObject))
       }
     }
   }
@@ -133,7 +123,6 @@
         primitive.asBigDecimal
       } else {
         primitive.asString
->>>>>>> 815be219
       }
     }
   }
