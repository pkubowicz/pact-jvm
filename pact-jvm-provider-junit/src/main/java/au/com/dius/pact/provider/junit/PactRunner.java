package au.com.dius.pact.provider.junit;

import au.com.dius.pact.model.Pact;
import au.com.dius.pact.provider.junit.loader.NoPactsFoundException;
import au.com.dius.pact.provider.junit.loader.PactBroker;
import au.com.dius.pact.provider.junit.loader.PactFolder;
import au.com.dius.pact.provider.junit.loader.PactLoader;
import au.com.dius.pact.provider.junit.loader.PactSource;
import au.com.dius.pact.provider.junit.target.HttpTarget;
import au.com.dius.pact.provider.junit.target.Target;
import au.com.dius.pact.provider.junit.target.TestTarget;
import groovy.json.JsonException;
import org.junit.runner.Description;
import org.junit.runner.notification.RunNotifier;
import org.junit.runners.ParentRunner;
import org.junit.runners.model.InitializationError;
import org.junit.runners.model.TestClass;
import org.slf4j.Logger;
import org.slf4j.LoggerFactory;

import java.io.IOException;
import java.lang.annotation.Annotation;
import java.lang.reflect.Constructor;
import java.lang.reflect.InvocationTargetException;
import java.util.ArrayList;
import java.util.List;

/**
 * JUnit Runner runs pacts against provider
 * To set up name of tested provider use {@link Provider} annotation
 * To point on pact's source use {@link PactBroker}, {@link PactFolder} or {@link PactSource} annotations
 * <p>
 * To point provider for testing use combination of {@link Target} interface and {@link TestTarget} annotation
 * There is out-of-the-box implementation of {@link Target}:
 * {@link HttpTarget} that will play interaction from pacts as http request and check http responses
 * <p>
 * Runner supports:
 * - {@link org.junit.BeforeClass}, {@link org.junit.AfterClass} and {@link org.junit.ClassRule} annotations,
 * that will be run once - before/after whole contract test suite
 * <p>
 * - {@link org.junit.Before}, {@link org.junit.After} and {@link org.junit.Rule} annotations,
 * that will be run before/after each test of interaction
 * <b>WARNING:</b> please note, that only {@link org.junit.rules.TestRule} is possible to use with this runner,
 * i.e. {@link org.junit.rules.MethodRule} <b>IS NOT supported</b>
 * <p>
 * - {@link State} - before each interaction that require state change,
 * all methods annotated by {@link State} with appropriate state listed will be invoked
 */
public class PactRunner extends ParentRunner<InteractionRunner> {
    private final Logger LOGGER = LoggerFactory.getLogger(PactRunner.class);
    private final List<InteractionRunner> child;

    public PactRunner(final Class<?> clazz) throws InitializationError {
        super(clazz);

        final Provider providerInfo = clazz.getAnnotation(Provider.class);
        if (providerInfo == null) {
            throw new InitializationError("Provider name should be specified by using " + Provider.class.getName() + " annotation");
        }
        final String serviceName = providerInfo.value();

      final Consumer consumerInfo = clazz.getAnnotation(Consumer.class);
      final String consumerName = consumerInfo != null ? consumerInfo.value() : null;

      final TestClass testClass = new TestClass(clazz);

<<<<<<< HEAD
        this.child = new ArrayList<>();
        final List<Pact> pacts = new ArrayList<>();
        PactLoader pactLoader = getPactSource(testClass);
        try {
            List<Pact> list = filterPacts(pactLoader.load(serviceName));
            for (final Pact p : list) {
                if ( consumerName == null || p.getConsumer().getName().equals(consumerName)){
                  pacts.add(p);
                }
            }
        } catch (final IOException | JsonException e) {
            throw new InitializationError(e);
        }
=======
      this.child = new ArrayList<>();
      List<Pact> pacts = null;
      PactLoader pactLoader = getPactSource(testClass);
      try {
        pacts = filterPacts(pactLoader.load(serviceName).stream()
                .filter(p -> consumerName == null || p.getConsumer().getName().equals(consumerName))
                .collect(Collectors.toList()));
      } catch (final IOException | JsonException e) {
        throw new InitializationError(e);
      } catch (NoPactsFoundException e) {
        LOGGER.debug("No pacts found", e);
      }
>>>>>>> 815be219

      if (pacts.isEmpty()) {
        if (clazz.isAnnotationPresent(IgnoreNoPactsToVerify.class)) {
          LOGGER.warn("Did not find any pact files for provider " + providerInfo.value());
        } else {
          throw new InitializationError("Did not find any pact files for provider " + providerInfo.value());
        }
      }

      for (final Pact pact : pacts) {
        this.child.add(new InteractionRunner(testClass, pact, pactLoader.getPactSource()));
      }
    }

    protected List<Pact> filterPacts(List<Pact> pacts){
        return pacts;
    }

    @Override
    protected List<InteractionRunner> getChildren() {
        return child;
    }

    @Override
    protected Description describeChild(final InteractionRunner child) {
        return child.getDescription();
    }

    @Override
    protected void runChild(final InteractionRunner interaction, final RunNotifier notifier) {
        interaction.run(notifier);
    }

    protected PactLoader getPactSource(final TestClass clazz) throws InitializationError {
        final PactSource pactSource = clazz.getAnnotation(PactSource.class);
        List<Annotation> pactLoaders = new ArrayList<>();
        for(Annotation annotation: clazz.getAnnotations()) {
            if (annotation.annotationType().getAnnotation(PactSource.class) != null) {
                pactLoaders.add(annotation);
            }
        }
        if ((pactSource == null ? 0 : 1) + pactLoaders.size() != 1) {
            throw new InitializationError("Exactly one pact source should be set");
        }
        try {
            if (pactSource != null) {
                final Class<? extends PactLoader> pactLoaderClass = pactSource.value();
                try {
                    // Checks if there is a constructor with one argument of type Class.
                    final Constructor<? extends PactLoader> contructorWithClass = pactLoaderClass.getDeclaredConstructor(Class.class);
                    contructorWithClass.setAccessible(true);
                    return contructorWithClass.newInstance(clazz.getJavaClass());
                } catch(NoSuchMethodException e) {
                    LOGGER.error(e.getMessage(), e);
                    return pactLoaderClass.newInstance();
                }
            } else {
                final Annotation annotation = pactLoaders.iterator().next();
                return annotation.annotationType().getAnnotation(PactSource.class).value()
                  .getConstructor(annotation.annotationType()).newInstance(annotation);
            }
        } catch (final InstantiationException | IllegalAccessException | NoSuchMethodException | InvocationTargetException e) {
            LOGGER.error("Error while creating pact source", e);
            throw new InitializationError(e);
        }
    }
}<|MERGE_RESOLUTION|>--- conflicted
+++ resolved
@@ -64,7 +64,6 @@
 
       final TestClass testClass = new TestClass(clazz);
 
-<<<<<<< HEAD
         this.child = new ArrayList<>();
         final List<Pact> pacts = new ArrayList<>();
         PactLoader pactLoader = getPactSource(testClass);
@@ -77,21 +76,9 @@
             }
         } catch (final IOException | JsonException e) {
             throw new InitializationError(e);
+        } catch (NoPactsFoundException e) {
+          LOGGER.debug("No pacts found", e);
         }
-=======
-      this.child = new ArrayList<>();
-      List<Pact> pacts = null;
-      PactLoader pactLoader = getPactSource(testClass);
-      try {
-        pacts = filterPacts(pactLoader.load(serviceName).stream()
-                .filter(p -> consumerName == null || p.getConsumer().getName().equals(consumerName))
-                .collect(Collectors.toList()));
-      } catch (final IOException | JsonException e) {
-        throw new InitializationError(e);
-      } catch (NoPactsFoundException e) {
-        LOGGER.debug("No pacts found", e);
-      }
->>>>>>> 815be219
 
       if (pacts.isEmpty()) {
         if (clazz.isAnnotationPresent(IgnoreNoPactsToVerify.class)) {
