package au.com.dius.pact.provider.junit;

import au.com.dius.pact.model.Pact;
import au.com.dius.pact.provider.junit.loader.PactBroker;
import au.com.dius.pact.provider.junit.loader.PactFolder;
import au.com.dius.pact.provider.junit.loader.PactLoader;
import au.com.dius.pact.provider.junit.loader.PactSource;
import au.com.dius.pact.provider.junit.target.HttpTarget;
import au.com.dius.pact.provider.junit.target.Target;
import au.com.dius.pact.provider.junit.target.TestTarget;
import org.junit.runner.Description;
import org.junit.runner.notification.RunNotifier;
import org.junit.runners.ParentRunner;
import org.junit.runners.model.InitializationError;
import org.junit.runners.model.TestClass;
import org.slf4j.Logger;
import org.slf4j.LoggerFactory;

import java.io.IOException;
import java.lang.annotation.Annotation;
import java.lang.reflect.Constructor;
import java.lang.reflect.InvocationTargetException;
import java.util.ArrayList;
import java.util.List;

/**
 * JUnit Runner runs pacts against provider
 * To set up name of tested provider use {@link Provider} annotation
 * To point on pact's source use {@link PactBroker}, {@link PactFolder} or {@link PactSource} annotations
 * <p>
 * To point provider for testing use combination of {@link Target} interface and {@link TestTarget} annotation
 * There is out-of-the-box implementation of {@link Target}:
 * {@link HttpTarget} that will play interaction from pacts as http request and check http responses
 * <p>
 * Runner supports:
 * - {@link org.junit.BeforeClass}, {@link org.junit.AfterClass} and {@link org.junit.ClassRule} annotations,
 * that will be run once - before/after whole contract test suite
 * <p>
 * - {@link org.junit.Before}, {@link org.junit.After} and {@link org.junit.Rule} annotations,
 * that will be run before/after each test of interaction
 * <b>WARNING:</b> please note, that only {@link org.junit.rules.TestRule} is possible to use with this runner,
 * i.e. {@link org.junit.rules.MethodRule} <b>IS NOT supported</b>
 * <p>
 * - {@link State} - before each interaction that require state change,
 * all methods annotated by {@link State} with appropriate state listed will be invoked
 */
public class PactRunner extends ParentRunner<InteractionRunner> {
    private final Logger LOGGER = LoggerFactory.getLogger(PactRunner.class);
    private final List<InteractionRunner> child;

    public PactRunner(final Class<?> clazz) throws InitializationError {
        super(clazz);

        final Provider providerInfo = clazz.getAnnotation(Provider.class);
        if (providerInfo == null) {
            throw new InitializationError("Provider name should be specified by using " + Provider.class.getName() + " annotation");
        }
        final String serviceName = providerInfo.value();

        final Consumer consumerInfo = clazz.getAnnotation(Consumer.class);
        final String consumerName = consumerInfo != null ? consumerInfo.value() : null;

        final TestClass testClass = new TestClass(clazz);

        this.child = new ArrayList<InteractionRunner>();
        final List<Pact> pacts = new ArrayList<Pact>();
        try {
            List<Pact> list = getPactSource(testClass).load(serviceName);
            for (final Pact p : list) {
                if (consumerName == null || p.getConsumer().getName().equals(consumerName)) {
                    pacts.add(p);
                }
            }
        } catch (final IOException e) {
            throw new InitializationError(e);
        }

        if (pacts.isEmpty()) {
          throw new InitializationError("Did not find any pact files for provider " + providerInfo.value());
        }

        for (final Pact pact : pacts) {
            this.child.add(new InteractionRunner(testClass, pact));
        }
    }

    @Override
    protected List<InteractionRunner> getChildren() {
        return child;
    }

    @Override
    protected Description describeChild(final InteractionRunner child) {
        return child.getDescription();
    }

    @Override
    protected void runChild(final InteractionRunner interaction, final RunNotifier notifier) {
        interaction.run(notifier);
    }

    protected PactLoader getPactSource(final TestClass clazz) throws InitializationError {
        final PactSource pactSource = clazz.getAnnotation(PactSource.class);
        List<Annotation> pactLoaders = new ArrayList<Annotation>();
        for(Annotation annotation: clazz.getAnnotations()) {
            if (annotation.annotationType().getAnnotation(PactSource.class) != null) {
                pactLoaders.add(annotation);
            }
        }
        if ((pactSource == null ? 0 : 1) + pactLoaders.size() != 1) {
            throw new InitializationError("Exactly one pact source should be set");
        }
        try {
            if (pactSource != null) {
                final Class<? extends PactLoader> pactLoaderClass = pactSource.value();
                try {
                    // Checks if there is a constructor with one argument of type Class.
                    final Constructor<? extends PactLoader> contructorWithClass = pactLoaderClass.getDeclaredConstructor(Class.class);
                    contructorWithClass.setAccessible(true);
                    return contructorWithClass.newInstance(clazz.getJavaClass());
                } catch(NoSuchMethodException e) {
                    LOGGER.error(e.getMessage(), e);
                    return pactLoaderClass.newInstance();
                }
            } else {
                final Annotation annotation = pactLoaders.iterator().next();
                return annotation.annotationType().getAnnotation(PactSource.class).value()
                  .getConstructor(annotation.annotationType()).newInstance(annotation);
            }
<<<<<<< HEAD
        } catch (final InstantiationException e) {
          LOGGER.error("Error while creating pact source", e);
          throw new InitializationError("Error while creating pact source");
        } catch (final IllegalAccessException e) {
          LOGGER.error("Error while creating pact source", e);
          throw new InitializationError("Error while creating pact source");
        } catch (final NoSuchMethodException e) {
          LOGGER.error("Error while creating pact source", e);
          throw new InitializationError("Error while creating pact source");
        } catch (final InvocationTargetException e) {
          LOGGER.error("Error while creating pact source", e);
          throw new InitializationError("Error while creating pact source");
=======
        } catch (final InstantiationException | IllegalAccessException | NoSuchMethodException | InvocationTargetException e) {
            LOGGER.error("Error while creating pact source", e);
            throw new InitializationError(e);
>>>>>>> 22620ac8
        }
    }
}<|MERGE_RESOLUTION|>--- conflicted
+++ resolved
@@ -45,7 +45,8 @@
  * all methods annotated by {@link State} with appropriate state listed will be invoked
  */
 public class PactRunner extends ParentRunner<InteractionRunner> {
-    private final Logger LOGGER = LoggerFactory.getLogger(PactRunner.class);
+    private static final Logger LOGGER = LoggerFactory.getLogger(PactRunner.class);
+
     private final List<InteractionRunner> child;
 
     public PactRunner(final Class<?> clazz) throws InitializationError {
@@ -127,24 +128,18 @@
                 return annotation.annotationType().getAnnotation(PactSource.class).value()
                   .getConstructor(annotation.annotationType()).newInstance(annotation);
             }
-<<<<<<< HEAD
         } catch (final InstantiationException e) {
           LOGGER.error("Error while creating pact source", e);
-          throw new InitializationError("Error while creating pact source");
+          throw new InitializationError(e);
         } catch (final IllegalAccessException e) {
           LOGGER.error("Error while creating pact source", e);
-          throw new InitializationError("Error while creating pact source");
+          throw new InitializationError(e);
         } catch (final NoSuchMethodException e) {
           LOGGER.error("Error while creating pact source", e);
-          throw new InitializationError("Error while creating pact source");
+          throw new InitializationError(e);
         } catch (final InvocationTargetException e) {
           LOGGER.error("Error while creating pact source", e);
-          throw new InitializationError("Error while creating pact source");
-=======
-        } catch (final InstantiationException | IllegalAccessException | NoSuchMethodException | InvocationTargetException e) {
-            LOGGER.error("Error while creating pact source", e);
-            throw new InitializationError(e);
->>>>>>> 22620ac8
+          throw new InitializationError(e);
         }
     }
 }