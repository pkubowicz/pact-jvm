package au.com.dius.pact.provider.junit.target;

import au.com.dius.pact.model.Interaction;
import au.com.dius.pact.model.PactSource;
import au.com.dius.pact.provider.ConsumerInfo;
import au.com.dius.pact.provider.ProviderInfo;
import au.com.dius.pact.provider.ProviderVerifier;
import au.com.dius.pact.provider.junit.VerificationReports;
import au.com.dius.pact.provider.junit.sysprops.SystemPropertyResolver;
import au.com.dius.pact.provider.junit.sysprops.ValueResolver;
import au.com.dius.pact.provider.reporters.ReporterManager;
import au.com.dius.pact.provider.reporters.VerifierReporter;
import org.apache.commons.lang.exception.ExceptionUtils;
import org.apache.commons.lang3.StringUtils;
import org.junit.runners.model.TestClass;

import java.io.File;
import java.util.ArrayList;
import java.util.List;
import java.util.Map;

/**
 * Out-of-the-box implementation of {@link Target},
 * that run {@link Interaction} against message pact and verify response
 */
public abstract class BaseTarget implements TestClassAwareTarget {
  protected TestClass testClass;
  protected Object testTarget;
  protected ValueResolver valueResolver = new SystemPropertyResolver();

  /**
   * {@inheritDoc}
   */
  @Override
  public abstract void testInteraction(final String consumerName, final Interaction interaction, PactSource source);

  protected abstract ProviderInfo getProviderInfo(PactSource source);

  protected abstract ProviderVerifier setupVerifier(Interaction interaction, ProviderInfo provider,
                                                    ConsumerInfo consumer);

  protected void setupReporters(ProviderVerifier verifier, String name, String description) {
    String reportDirectory = "target/pact/reports";
    String[] reports = new String[]{};
    boolean reportingEnabled = false;

    VerificationReports verificationReports = testClass.getAnnotation(VerificationReports.class);
    if (verificationReports != null) {
      reportingEnabled = true;
      reportDirectory = verificationReports.reportDir();
      reports = verificationReports.value();
    } else if (valueResolver.propertyDefined("pact.verification.reports")) {
      reportingEnabled = true;
      reportDirectory = valueResolver.resolveValue("pact.verification.reportDir:" + reportDirectory);
      reports = valueResolver.resolveValue("pact.verification.reports:").split(",");
    }

    if (reportingEnabled) {
      File reportDir = new File(reportDirectory);
      reportDir.mkdirs();
      List<VerifierReporter> reportsList = new ArrayList<>();
      for (String report: reports) {
        if (!report.isEmpty()) {
          VerifierReporter reporter = ReporterManager.createReporter(report.trim());
          reporter.setReportDir(reportDir);
          reporter.setReportFile(new File(reportDir, name + " - " + description + reporter.getExt()));
          reportsList.add(reporter);
        }
      }
      verifier.setReporters(reportsList);
    }
  }

  protected AssertionError getAssertionError(final Map<String, Object> mismatches) {
    String error = System.lineSeparator();

    int count = 0;
    for (Object mismatch: mismatches.values()) {
      String errPrefix = String.valueOf(count++) + " - ";
      if (mismatch instanceof Throwable) {
        error += errPrefix + exceptionMessage((Throwable) mismatch, errPrefix.length());
      } else if (mismatch instanceof Map) {
        error += errPrefix + convertMapToErrorString((Map) mismatch);
      } else {
        error += errPrefix + mismatch.toString();
      }
      error += System.lineSeparator();
    }
    return new AssertionError(error);
  }

  private String exceptionMessage(Throwable err, int prefixLength) {
    String message = err.getMessage();

    Throwable cause = err.getCause();
    String details = "";
    if (cause != null) {
      details = ExceptionUtils.getStackTrace(cause);
    }

    if (message.contains("\n")) {
      String padString = StringUtils.leftPad("", prefixLength);
<<<<<<< HEAD
      String[] lines = message.split("\n");
      message = lines[0] + System.lineSeparator();
      for (int line = 1; line < lines.length; line++) {
        message += padString + lines[line] + System.lineSeparator();
      }
=======
      Tuple2<Optional<String>, Seq<String>> lines = Seq.of(message.split("\n")).splitAtHead();
      return lines.v1.orElse("") + System.lineSeparator() + lines.v2.map(line -> padString + line)
              .toString(System.lineSeparator()) + "\n" + details;
    } else {
      return message + "\n" + details;
>>>>>>> 64febe9c
    }
    return message;
  }

  private String convertMapToErrorString(Map mismatches) {
    if (mismatches.containsKey("comparison")) {
      Object comparison = mismatches.get("comparison");
      if (mismatches.containsKey("diff")) {
        return mapToString((Map) comparison);
      } else {
        if (comparison instanceof Map) {
          return mapToString((Map) comparison);
        } else {
          return String.valueOf(comparison);
        }
      }
    } else {
      return mapToString(mismatches);
    }
  }

  private String mapToString(Map comparison) {
    String map = "";
    for (Object o: comparison.entrySet()) {
      Map.Entry e = (Map.Entry) o;
      map += String.valueOf(e.getKey()) + " -> " + e.getValue() + System.lineSeparator();
    }
    return map;
  }

  @Override
  public void setTestClass(final TestClass testClass, final Object testTarget) {
    this.testClass = testClass;
    this.testTarget = testTarget;
  }

  public ValueResolver getValueResolver() {
    return valueResolver;
  }

  public void setValueResolver(ValueResolver valueResolver) {
    this.valueResolver = valueResolver;
  }
}<|MERGE_RESOLUTION|>--- conflicted
+++ resolved
@@ -100,21 +100,12 @@
 
     if (message.contains("\n")) {
       String padString = StringUtils.leftPad("", prefixLength);
-<<<<<<< HEAD
-      String[] lines = message.split("\n");
-      message = lines[0] + System.lineSeparator();
-      for (int line = 1; line < lines.length; line++) {
-        message += padString + lines[line] + System.lineSeparator();
-      }
-=======
       Tuple2<Optional<String>, Seq<String>> lines = Seq.of(message.split("\n")).splitAtHead();
       return lines.v1.orElse("") + System.lineSeparator() + lines.v2.map(line -> padString + line)
               .toString(System.lineSeparator()) + "\n" + details;
     } else {
       return message + "\n" + details;
->>>>>>> 64febe9c
     }
-    return message;
   }
 
   private String convertMapToErrorString(Map mismatches) {
