--- conflicted
+++ resolved
@@ -247,31 +247,14 @@
 /**
  * JUnit 5 test extension class for executing state change callbacks
  */
-<<<<<<< HEAD
-class PactVerificationStateChangeExtension(private val interaction: Interaction) : BeforeTestExecutionCallback {
+class PactVerificationStateChangeExtension(private val interaction: Interaction)
+  : BeforeTestExecutionCallback, AfterTestExecutionCallback {
   override fun beforeTestExecution(extensionContext: ExtensionContext) {
     logger.debug { "beforeEach for interaction '${interaction.description}'" }
-    val providerStateContext = invokeStateChangeMethods(extensionContext, interaction.providerStates)
+    val providerStateContext = invokeStateChangeMethods(extensionContext, interaction.providerStates, StateChangeAction.SETUP)
     val store = extensionContext.getStore(ExtensionContext.Namespace.create("pact-jvm"))
     val testContext = store.get("interactionContext") as PactVerificationContext
     testContext.executionContext = mapOf("providerState" to providerStateContext)
-  }
-
-  private fun invokeStateChangeMethods(
-    context: ExtensionContext,
-    providerStates: List<ProviderState>
-  ): Map<String, Any?> {
-    val errors = mutableListOf<String>()
-
-    val providerStateContext = mutableMapOf<String, Any?>()
-    providerStates.forEach {
-      val stateChangeMethods = findStateChangeMethods(context.requiredTestClass, it)
-=======
-class PactVerificationStateChangeExtension(private val interaction: Interaction)
-  : BeforeTestExecutionCallback, AfterTestExecutionCallback {
-  override fun beforeTestExecution(context: ExtensionContext) {
-    logger.debug { "beforeEach for interaction '${interaction.description}'" }
-    invokeStateChangeMethods(context, interaction.providerStates, StateChangeAction.SETUP)
   }
 
   override fun afterTestExecution(context: ExtensionContext) {
@@ -283,26 +266,19 @@
     context: ExtensionContext,
     providerStates: List<ProviderState>,
     action: StateChangeAction
-  ) {
+  ): Map<String, Any?> {
     val errors = mutableListOf<String>()
 
+    val providerStateContext = mutableMapOf<String, Any?>()
     providerStates.forEach { state ->
       val stateChangeMethods = findStateChangeMethods(context.requiredTestClass, state)
->>>>>>> 7b126a29
       if (stateChangeMethods.isEmpty()) {
         errors.add("Did not find a test class method annotated with @State(\"${state.name}\")")
       } else {
-<<<<<<< HEAD
-        stateChangeMethods.forEach { method ->
-          logger.debug { "Invoking state change method ${method.name} for state '${it.name}'" }
-          val stateChangeValue = if (method.parameterCount > 0) {
-            ReflectionSupport.invokeMethod(method, context.requiredTestInstance, it.params)
-=======
         stateChangeMethods.filter { it.second.action == action }.forEach { (method, _) ->
           logger.debug { "Invoking state change method ${method.name} for state '${state.name}'" }
-          if (method.parameterCount > 0) {
+          val stateChangeValue = if (method.parameterCount > 0) {
             ReflectionSupport.invokeMethod(method, context.requiredTestInstance, state.params)
->>>>>>> 7b126a29
           } else {
             ReflectionSupport.invokeMethod(method, context.requiredTestInstance)
           }
