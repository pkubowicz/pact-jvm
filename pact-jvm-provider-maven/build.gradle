apply plugin: 'maven-publish'

dependencies {
    compile project(":pact-jvm-provider_${project.scalaVersion}"),
      'org.apache.maven:maven-plugin-api:3.5.0',
      'org.apache.maven.plugin-tools:maven-plugin-annotations:3.5'
<<<<<<< HEAD
    compile "org.jetbrains.kotlin:kotlin-stdlib-jre7:$kotlinVersion"
=======
    compile 'org.apache.maven:maven-core:3.5.0'
    compile "org.jetbrains.kotlin:kotlin-stdlib-jre8:$kotlinVersion"
>>>>>>> 815be219
    compile "org.jetbrains.kotlin:kotlin-reflect:$kotlinVersion"
    compile "org.fusesource.jansi:jansi:${project.jansiVersion}"
}

import org.apache.tools.ant.taskdefs.condition.Os
def isWindows() {
    Os.isFamily(Os.FAMILY_WINDOWS)
}

task pluginDescriptor(type: Exec, dependsOn: [":pact-jvm-provider_${project.scalaVersion}:install",
                                              ':pact-jvm-model:install',
                                              ':pact-jvm-pact-broker:install',
                                              ":pact-jvm-matchers_${project.scalaVersion}:install"]) {
    String mvn = 'mvn'
    if (isWindows()) {
        mvn = 'mvn.bat'
    }
    commandLine mvn, '-f', "${buildDir}/poms/pom.xml", '--settings',
      'src/main/resources/settings.xml', '-e', '-B', 'org.apache.maven.plugins:maven-plugin-plugin:3.5:descriptor'
    doFirst {
        def pomFile = file("${buildDir}/poms/pom.xml")
        def pom = install.repositories.mavenInstaller.pom
        pom.packaging = 'maven-plugin'
        pom.groupId = project.group
        pom.artifactId = project.name
        pom.version = version
        pom.withXml {
            def buildNode = asNode().appendNode('build')
            buildNode.appendNode('directory', buildDir)
<<<<<<< HEAD
            buildNode.appendNode('outputDirectory', "$buildDir/classes/main")
=======
            buildNode.appendNode('outputDirectory', "$buildDir/classes/kotlin/main")
>>>>>>> 815be219
            //add and configure the maven-plugin-plugin so that we can use the shortened 'pact' prefix
            //https://maven.apache.org/guides/introduction/introduction-to-plugin-prefix-mapping.html
            def pluginNode = buildNode.appendNode('plugins').appendNode('plugin')
            pluginNode.appendNode('artifactId', 'maven-plugin-plugin')
            pluginNode.appendNode('version', project.mavenPluginPluginVersion)
            pluginNode.appendNode('configuration').appendNode('goalPrefix', 'pact')
        }
        pom.writeTo( pomFile )
    }
    doLast {
        final  pluginDescriptor = file("${project.compileKotlin.destinationDir}/META-INF/maven/plugin.xml")
        assert pluginDescriptor.file, "[$pluginDescriptor.canonicalPath] was not created"
    }
}

pluginDescriptor.shouldRunAfter project.jar
project.jar.dependsOn pluginDescriptor

compileGroovy.dependsOn = []

compileKotlin {
    classpath = classpath.plus(files(compileGroovy.destinationDir))
    dependsOn compileGroovy
}<|MERGE_RESOLUTION|>--- conflicted
+++ resolved
@@ -4,12 +4,8 @@
     compile project(":pact-jvm-provider_${project.scalaVersion}"),
       'org.apache.maven:maven-plugin-api:3.5.0',
       'org.apache.maven.plugin-tools:maven-plugin-annotations:3.5'
-<<<<<<< HEAD
+    compile 'org.apache.maven:maven-core:3.5.0'
     compile "org.jetbrains.kotlin:kotlin-stdlib-jre7:$kotlinVersion"
-=======
-    compile 'org.apache.maven:maven-core:3.5.0'
-    compile "org.jetbrains.kotlin:kotlin-stdlib-jre8:$kotlinVersion"
->>>>>>> 815be219
     compile "org.jetbrains.kotlin:kotlin-reflect:$kotlinVersion"
     compile "org.fusesource.jansi:jansi:${project.jansiVersion}"
 }
@@ -39,11 +35,7 @@
         pom.withXml {
             def buildNode = asNode().appendNode('build')
             buildNode.appendNode('directory', buildDir)
-<<<<<<< HEAD
             buildNode.appendNode('outputDirectory', "$buildDir/classes/main")
-=======
-            buildNode.appendNode('outputDirectory', "$buildDir/classes/kotlin/main")
->>>>>>> 815be219
             //add and configure the maven-plugin-plugin so that we can use the shortened 'pact' prefix
             //https://maven.apache.org/guides/introduction/introduction-to-plugin-prefix-mapping.html
             def pluginNode = buildNode.appendNode('plugins').appendNode('plugin')
@@ -54,7 +46,7 @@
         pom.writeTo( pomFile )
     }
     doLast {
-        final  pluginDescriptor = file("${project.compileKotlin.destinationDir}/META-INF/maven/plugin.xml")
+        final  pluginDescriptor = file("$buildDir/classes/main/META-INF/maven/plugin.xml")
         assert pluginDescriptor.file, "[$pluginDescriptor.canonicalPath] was not created"
     }
 }
